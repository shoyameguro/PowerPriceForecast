#!/usr/bin/env python
"""Inference script.
Example:
  python -m src.interface.predict --models output/models --out output/submissions/submission.csv
"""
import argparse, joblib, glob
from pathlib import Path
import pandas as pd
import numpy as np

<<<<<<< HEAD
from src.utils.io import read_data, read_pickle
=======
from src.utils.io import read_data
>>>>>>> e778e2ed
from src.models.lgbm_model import LGBMWrapper


def load_models(path: Path):
    """Load all LightGBM wrapper models from the given directory."""
    models: list[LGBMWrapper] = []
    for p in glob.glob(str(path / "lgbm_fold*.pkl")):
        wrapper = LGBMWrapper(params={})
        wrapper.load(Path(p))
        models.append(wrapper)
    return models


def main(args):
    # 1) データ読み込み
    if args.input is None:
        df = read_data("test")
    else:
        # autodetect pickle vs feather
        if str(args.input).endswith(".pkl"):
            df = read_pickle(args.input)
        else:
            df = pd.read_feather(args.input)

    # 2) モデル側メタデータを先に読み出す
    model0 = load_models(Path(args.models))[0]      # 1個取れば列情報は分かる
    feature_names = model0.feature_names

    # 3) 列をモデル順に並べ替え・欠損列はゼロ埋め
    X = df.reindex(columns=feature_names, copy=True)
    missing = X.columns[X.isnull().all()]
    if len(missing):
        X[missing] = 0.0

    # 4) すべてのモデルで平均
    models = [model0] + load_models(Path(args.models))[1:]
    preds = np.mean([m.predict(X) for m in models], axis=0)

    # 5) 提出ファイル
    sub = pd.DataFrame({"time": df["time"], "price_actual": preds})
    Path(args.out).parent.mkdir(parents=True, exist_ok=True)
    sub.to_csv(args.out, index=False)
    print("Saved submission to", args.out)

if __name__ == "__main__":
    p = argparse.ArgumentParser()
    p.add_argument("--models", type=Path, required=True)
    p.add_argument("--input", type=Path)
    p.add_argument("--out", type=Path, required=True)
    main(p.parse_args())<|MERGE_RESOLUTION|>--- conflicted
+++ resolved
@@ -8,11 +8,8 @@
 import pandas as pd
 import numpy as np
 
-<<<<<<< HEAD
+
 from src.utils.io import read_data, read_pickle
-=======
-from src.utils.io import read_data
->>>>>>> e778e2ed
 from src.models.lgbm_model import LGBMWrapper
 
 
